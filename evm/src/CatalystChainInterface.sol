--- conflicted
+++ resolved
@@ -835,13 +835,6 @@
         // Reentry protection. No external calls are allowed before this line. The line 'if (refundTo == address(0)) ...' will always be true.
         delete underwritingStorage[identifier];
 
-<<<<<<< HEAD
-        // Ensure the vault sends us the tokens before we send the tokens to the underwriter, otherwise they can 
-        // drain the cci of the collatoral.
-        uint256 balanceBeforeUnderwrite = ERC20(toAsset).balanceOf(address(this));
-
-=======
->>>>>>> 57cf02e0
         // Delete escrow information and send swap tokens directly to the underwriter.
         ICatalystV1Vault(vault).releaseUnderwriteAsset(refundTo, identifier, underwrittenTokenAmount, toAsset);
         // We know only need to handle the collatoral and underwriting incentive.
