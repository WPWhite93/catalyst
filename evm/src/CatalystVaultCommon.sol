--- conflicted
+++ resolved
@@ -553,14 +553,8 @@
         // would lose the tokens.
         bytes memory payload = abi.encodeWithSignature("transfer(address,uint256)", fallbackAddress, escrowAmount);
         assembly ("memory-safe") {
-<<<<<<< HEAD
-            let success := call(gas(), escrowToken, 0,  add(payload, 0x20), mload(payload), 0, 0)
+            let success := call(0x8000000000000000000000000000000000000000000000000000000000000000, escrowToken, 0,  add(payload, 0x20), mload(payload), 0, 0)
             // SafeTransferLib.safeTransferFrom(escrowToken, fallbackAddress, escrowAmount);
-=======
-            // We send gas as the largest bit, such that we don't have to estimate anything. This is equiv to sending all.
-            let success := call(0x8000000000000000000000000000000000000000000000000000000000000000, escrowToken, 0,  add(payload, 0x20), mload(payload), 0, 0)
-            // ERC20(escrowToken).safeTransfer(fallbackAddress, escrowAmount);
->>>>>>> fab0ba62
         }
         // Check that the call didn't use all of its gas.
         if(gasleft() < gasLeftBeforeCall * 1 / 63) revert NotEnoughGas();
