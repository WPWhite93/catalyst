--- conflicted
+++ resolved
@@ -103,12 +103,9 @@
                 // since units are always X64.
                 max_unit_inflow += weights[it] * uint256(FixedPointMathLib.powWad(int256(balanceOfSelf * FixedPointMathLib.WAD), int256(FixedPointMathLib.WAD - amp)));
             }
-<<<<<<< HEAD
-=======
             
             emit Deposit(setupMaster, MINTAMOUNT, initialBalances);
 
->>>>>>> 48b9925b
             _ampUnitCONSTANT = FixedPointMathLib.WAD - uint256(FixedPointMathLib.expWad(-int256(FixedPointMathLib.WAD - amp)));
             _max_unit_inflow = FixedPointMathLib.mulWadUp(_ampUnitCONSTANT, max_unit_inflow);
         }
@@ -651,11 +648,7 @@
                 // As a result, we compute it and cache.
                 uint256 W_BxBtoOMA = ampWeightAssetBalances[it];
                 tokenAmount = assetBalances[it] * (FixedPointMathLib.WAD - uint256(FixedPointMathLib.powWad(
-<<<<<<< HEAD
-                    int256(FixedPointMathLib.divWadUp(W_BxBtoOMA - U, W_BxBtoOMA)),
-=======
                     int256(FixedPointMathLib.divWadUp(W_BxBtoOMA - U_i, W_BxBtoOMA)),
->>>>>>> 48b9925b
                     int256(FixedPointMathLib.WAD * FixedPointMathLib.WAD / uint256(oneMinusAmp)))
                 )) / FixedPointMathLib.WAD;
             }
@@ -685,11 +678,7 @@
         uint256 minOut
     ) external returns (uint256) {
         _A();
-<<<<<<< HEAD
-        uint256 fee = FixedPointMathLib.mulWadDown(amount, _poolFeeX64);
-=======
         uint256 fee = FixedPointMathLib.mulWadDown(amount, _poolFee);
->>>>>>> 48b9925b
 
         // Calculate the swap return value.
         uint256 out = dry_swap_both(fromAsset, toAsset, amount - fee);
@@ -721,20 +710,12 @@
     ) public returns (uint256) {
         require(fallbackUser != address(0));
         _A();
-<<<<<<< HEAD
-        // uint256 fee = FixedPointMathLib.mulWadDown(amount, _poolFeeX64);
-=======
         // uint256 fee = FixedPointMathLib.mulWadDown(amount, _poolFee);
->>>>>>> 48b9925b
 
         // Calculate the group specific units bought.
         uint256 U = dry_swap_to_unit(
             fromAsset,
-<<<<<<< HEAD
-            amount - FixedPointMathLib.mulWadDown(amount, _poolFeeX64)
-=======
             amount - FixedPointMathLib.mulWadDown(amount, _poolFee)
->>>>>>> 48b9925b
         );
 
         // Track units for fee distribution.
@@ -746,11 +727,7 @@
             _max_unit_inflow += FixedPointMathLib.mulWadUp(
                 _ampUnitCONSTANT,
                 getModifyUnitCapacity(
-<<<<<<< HEAD
-                    fromBalance - (amount - FixedPointMathLib.mulWadDown(amount, _poolFeeX64)),
-=======
                     fromBalance - (amount - FixedPointMathLib.mulWadDown(amount, _poolFee)),
->>>>>>> 48b9925b
                     fromBalance,
                     fromAsset
                 )
@@ -761,11 +738,7 @@
 
         {
             TokenEscrow memory escrowInformation = TokenEscrow({
-<<<<<<< HEAD
-                amount: amount - FixedPointMathLib.mulWadDown(amount, _poolFeeX64),
-=======
                 amount: amount - FixedPointMathLib.mulWadDown(amount, _poolFee),
->>>>>>> 48b9925b
                 token: fromAsset
             });
 
@@ -788,11 +761,7 @@
         // Escrow the tokens
         // ! Reentrancy. It is not possible to abuse the reentry, since the storage change is checked for validity first.
         require(_escrowedFor[messageHash] == address(0)); // User cannot supply fallbackUser = address(0)
-<<<<<<< HEAD
-        _escrowedTokens[fromAsset] += amount - FixedPointMathLib.mulWadDown(amount, _poolFeeX64);
-=======
         _escrowedTokens[fromAsset] += amount - FixedPointMathLib.mulWadDown(amount, _poolFee);
->>>>>>> 48b9925b
         _escrowedFor[messageHash] = fallbackUser;
 
 
@@ -801,11 +770,7 @@
             uint256 governanceFee = _governanceFee;
             if (governanceFee != 0) {
                 uint256 governancePart = FixedPointMathLib.mulWadDown(
-<<<<<<< HEAD
-                    FixedPointMathLib.mulWadDown(amount, _poolFeeX64),
-=======
                     FixedPointMathLib.mulWadDown(amount, _poolFee),
->>>>>>> 48b9925b
                     governanceFee
                 );
                 IERC20(fromAsset).safeTransfer(factoryOwner(), governancePart);
