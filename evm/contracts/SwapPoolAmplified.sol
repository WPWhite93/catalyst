--- conflicted
+++ resolved
@@ -1252,11 +1252,7 @@
      * @dev Should never revert!  
      * The base implementation exists in CatalystSwapPoolCommon. The function adds security limit
      * adjustment to the implementation to swap volume supported.
-<<<<<<< HEAD
      * @param targetUser The recipient of the transaction on the target chain. Encoded in bytes32.
-=======
-     * @param messageHash A hash of the cross-chain message used to ensure the message arrives identical to the sent message.
->>>>>>> 6843f126
      * @param U The number of units purchased.
      * @param escrowAmount The number of tokens escrowed.
      * @param escrowToken The token escrowed.
@@ -1298,11 +1294,7 @@
      * @dev Should never revert!  
      * The base implementation exists in CatalystSwapPoolCommon. The function adds security limit
      * adjustment to the implementation to swap volume supported.
-<<<<<<< HEAD
      * @param targetUser The recipient of the transaction on the target chain. Encoded in bytes32.
-=======
-     * @param messageHash A hash of the cross-chain message used to ensure the message arrives identical to the sent message.
->>>>>>> 6843f126
      * @param U The number of units purchased.
      * @param escrowAmount The number of tokens escrowed.
      * @param escrowToken The token escrowed.
@@ -1321,11 +1313,7 @@
         // Removed timed-out units from the unit tracker. This will keep the
         // balance0 in balance, since tokens also leave the pool
         _unitTracker -= int256(U);      // It has already been checked on sendSwap that casting to int256 will not overflow.
-<<<<<<< HEAD
-                                        // Cannot be manipulated by the router as otherwise the escrow hash check will fail
-=======
-                                        // Cannot be manipulated by the router as, otherwise, the messageHash check will fail
->>>>>>> 6843f126
+                                        // Cannot be manipulated by the router as, otherwise, the swapHash check will fail
     }
 
     // sendLiquidityAck is not overwritten since we are unable to increase
@@ -1337,12 +1325,7 @@
      * @notice Implements basic liquidity ack logic: Deletes and releases pool tokens to the pool.
      * @dev Should never revert!  
      * The base implementation exists in CatalystSwapPoolCommon.
-<<<<<<< HEAD
      * @param targetUser The recipient of the transaction on the target chain. Encoded in bytes32.
-=======
-     * @param messageHash A hash of the cross-chain message used en
-     * @param messageHash A hash of the cross-chain message ensure the message arrives identical to the sent message.
->>>>>>> 6843f126
      * @param U The number of units initially acquired.
      * @param escrowAmount The number of pool tokens escrowed.
      * @param blockNumberMod The block number at which the swap transaction was commited (mod 32)
@@ -1358,11 +1341,7 @@
         // Removed timed-out units from the unit tracker. This will keep the
         // balance0 in balance, since tokens also leave the pool
         _unitTracker -= int256(U);      // It has already been checked on sendSwap that casting to int256 will not overflow.
-<<<<<<< HEAD
-                                        // Cannot be manipulated by the router as otherwise the escrow hash check will fail
-=======
-                                        // Cannot be manipulated by the router as, otherwise, the messageHash check will fail
->>>>>>> 6843f126
+                                        // Cannot be manipulated by the router as, otherwise, the swapHash check will fail
     }
 
 }