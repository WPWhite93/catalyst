--- conflicted
+++ resolved
@@ -166,13 +166,8 @@
         __symbol = symbol_;
         // END ERC20 //
 
-<<<<<<< HEAD
-        // Mint 1 pool token to the short-term pool owner.
-        _mint(setupMaster, 10**18);
-=======
         // Mint pool tokens to the short-term pool owner.
         _mint(setupMaster, MINTAMOUNT);
->>>>>>> 48b9925b
     }
 
     /** @notice  Returns the current cross-chain swao capacity. */
@@ -241,31 +236,18 @@
     /// @dev There is no maximum pool fee.
     function setPoolFee(uint256 newPoolFee) external override {
         require(msg.sender == _feeAdministrator); // dev: Only feeAdministrator can set new fee
-<<<<<<< HEAD
-        _poolFeeX64 = newPoolFeeX64;
-
-        emit SetPoolFee(newPoolFeeX64);
-=======
         _poolFee = newPoolFee;
 
         emit SetPoolFee(newPoolFee);
->>>>>>> 48b9925b
     }
 
     // TODO add to contract interface
     function setGovernanceFee(uint256 newPoolGovernanceFee) external {
         require(msg.sender == _feeAdministrator); // dev: Only feeAdministrator can set new fee
-<<<<<<< HEAD
-        require(newPoolGovernanceFeeX64 <= 2**63); // GovernanceFee is maximum 50%.
-        _governanceFee = newPoolGovernanceFeeX64;
-
-        emit SetGovernanceFee(newPoolGovernanceFeeX64);
-=======
         require(newPoolGovernanceFee <= 75**17); // dev: GovernanceFee is maximum 75%.
         _governanceFee = newPoolGovernanceFee;
 
         emit SetGovernanceFee(newPoolGovernanceFee);
->>>>>>> 48b9925b
     }
 
     // TODO Event for connection
